--- conflicted
+++ resolved
@@ -1,4 +1,4 @@
-/* 
+/*
  * Southbound API mock for OOM
  * Uses Finisar "eep" files to provide data
  * Place an eep file in the "./module_data/<n>" to
@@ -55,11 +55,7 @@
 	char fname[18]; 
 	oom_port_t* pptr;
 	uint8_t* A0_data;
-<<<<<<< HEAD
-	long i, j, k, stopit;
-=======
-	int port, stopit, dummy;
->>>>>>> 485584d9
+	long port, stopit, dummy;
 	FILE* fp;
 	size_t retcount;
 
@@ -77,83 +73,41 @@
 	/* go ahead and reread the data files even if already initialized */
 	for (port = 0; port< MAXPORTS; port++) {
 		stopit = 0;
-<<<<<<< HEAD
-		pptr = &portlist[i];
-		pptr->handle = (void *) i;
+		pptr = &portlist[port];
+		pptr->handle = (void *) port;
 		pptr->oom_class = OOM_PORT_CLASS_SFF;
-		sprintf(pptr->name, "port%d\0", i);
-=======
-		pptr = &portlist[port];
-		pptr->port_num = port;
-		pptr->seq_num = 0;
-		pptr->port_flags = port*4;  /* different for each port */
->>>>>>> 485584d9
+		sprintf(pptr->name, "port%d\0", port);
 
 		/* Open, read, interpret the A0 data file */
 		sprintf(fname, "./module_data/%d.A0", port);
 		fp = fopen(fname, "r");
 		if (fp == NULL) {
-<<<<<<< HEAD
 			pptr->oom_class = OOM_PORT_CLASS_UNKNOWN;
-			/* printf("module %d is not present (%s)\n", i, fname); */
-=======
-			pptr->port_type = OOM_PORT_TYPE_NOT_PRESENT;
 			printf("module %d is not present (%s)\n", port, fname);
->>>>>>> 485584d9
 			/* perror("errno:"); */
 			stopit = 1;
 		} 
 		if (!stopit) {
-<<<<<<< HEAD
-			A0_data = port_i2c_data[i] + 0xA0*256;
-			retcount = fread(A0_data, sizeof(uint8_t), 128, fp);
-			if (retcount != 128) {
-				printf("%s is not a module data file\n", fname);
-				pptr->oom_class = OOM_PORT_CLASS_UNKNOWN;
-				stopit = 1;
-			} else {
-				/*
-				printf("Port %d class: %d\n", i, pptr->oom_class); 
-				*/
-			}
-
-=======
 		    A0_data = port_i2c_data[port] + 0xA0*256;
 		    retcount = fread(A0_data, sizeof(uint8_t), 1, fp);
 		    if (retcount != 1) {
 		        printf("%s is not a module data file\n", fname);
-		        pptr->port_type=OOM_PORT_TYPE_INVALID;
+			pptr->oom_class = OOM_PORT_CLASS_UNKNOWN;
 		        stopit = 1;
 		    }
->>>>>>> 485584d9
 		}
 		if (!stopit) {
-<<<<<<< HEAD
-			sprintf(fname, "./module_data/%d.pages", i);
-			fp = fopen(fname, "r");
-			if (fp == NULL) {
-				pptr->oom_class = OOM_PORT_CLASS_UNKNOWN;
-				/* 
-				printf("module %d is not present\n", i);
-				perror("errno:");
-				*/
-				stopit = 1;
-			} 
-=======
 	            if (*A0_data == 3) {  /* first byte is type, 3 == SFP */
-		        pptr->port_type = *A0_data;  
 			A0_data++;
 		        retcount = fread(A0_data, sizeof(uint8_t), 127, fp);
 			stopit = SFP_read_A2h(port, pptr);
-	             } else if (*A0_data == 'E') {
-			 stopit = QSFP_plus_read(port, pptr, fp);
-			 if (*A0_data == 0x0D) {
-				 pptr->port_type = *A0_data;
-			 } else {
-				 stopit = 1;
-			 }
-	             }
->>>>>>> 485584d9
+	            } else if (*A0_data == 'E') {
+		         stopit = QSFP_plus_read(port, pptr, fp);
+	            }
+		}
+		if (!stopit) {  /* problem somewhere in *read() */
+		    printf("%s is not a module data file\n", fname);
+		    pptr->oom_class = OOM_PORT_CLASS_UNKNOWN;
 		}
 		/* copy this port into the global (permanent) port_array */
 		port_array[port] = portlist[port];
@@ -161,7 +115,9 @@
 	/* TODO - undo this kludge */
 	/* fake port 3 as a CFP port until file read ability shows up */
 	pptr = &portlist[3];
-	pptr->port_type=OOM_PORT_TYPE_CFP;
+	pptr->oom_class = OOM_PORT_CLASS_CFP;
+
+	return(0);   /* '0' indicates success filling portlist[] */
 }
 int QSFP_plus_read(int port, oom_port_t* pptr, FILE *fp)
 {
@@ -182,7 +138,7 @@
 	if ((retval == NULL) ||
 	     (strncmp(inbuf, "EPROM Setup", 10) != 0)) {
 	  	 printf("%d.A0 is not a module data file\n", port);
-		 pptr->port_type=OOM_PORT_TYPE_INVALID;
+		 pptr->oom_class = OOM_PORT_CLASS_UNKNOWN;
 		 stopit = 1;
 	}
 
@@ -190,15 +146,6 @@
 		/* skip the next 6 lines */
 		for (j = 0; j < 6; j++) {
 			retval = fgets(inbuf, 80, fp);
-<<<<<<< HEAD
-			if ((retval == NULL) ||
-		    	    (strncmp(inbuf, ";FCC SETUP", 10) != 0)) {
-				printf("%s is not a module data file\n", fname);
-				pptr->oom_class = OOM_PORT_CLASS_UNKNOWN;
-				stopit = 1;
-			}
-=======
->>>>>>> 485584d9
 		}
 
 		/* first block is A0 (lower) data */
@@ -213,7 +160,7 @@
 	}
 	if (stopit == -1) {  /* problem somewhere in readpage() */
 		printf("%s is not a module data file\n", fname);
-		pptr->port_type=OOM_PORT_TYPE_INVALID;
+		pptr->oom_class = OOM_PORT_CLASS_UNKNOWN;
 	}
 }
 
@@ -226,11 +173,12 @@
 	char* retval;
 	char inbuf[80];
 
+	stopit = 0;
 	/* Open, read, interpret the A2/pages data file */
 	sprintf(fname, "./module_data/%d.pages", port);
 	fp = fopen(fname, "r");
 	if (fp == NULL) {
-		pptr->port_type = OOM_PORT_TYPE_NOT_PRESENT;
+		pptr->oom_class = OOM_PORT_CLASS_UNKNOWN;
 		/* 
 		printf("module %d is not present\n", i);
 		perror("errno:");
@@ -242,19 +190,10 @@
 		if ((retval == NULL) ||
 	    	    (strncmp(inbuf, ";FCC SETUP", 10) != 0)) {
 			printf("%s is not a module data file\n", fname);
-<<<<<<< HEAD
 			pptr->oom_class = OOM_PORT_CLASS_UNKNOWN;
-		}
-	}
-	/* TODO - undo this kludge */
-	/* fake port 3 as a CFP port until file read ability shows up */
-	pptr->oom_class = OOM_PORT_CLASS_CFP;
-=======
-			pptr->port_type=OOM_PORT_TYPE_INVALID;
 			stopit = 1;
 		}
 	}
->>>>>>> 485584d9
 
 	if (!stopit) {
 		/* skip the next 9 lines */
@@ -272,11 +211,11 @@
 			stopit = readpage(fp, port_page_data[port] + j*128);
 		}
 	}
-	if (stopit == -1) {  /* problem somewhere in readpage() */
+	if (!stopit) {  /* problem somewhere in readpage() */
 		printf("%s is not a module data file\n", fname);
-		pptr->port_type=OOM_PORT_TYPE_INVALID;
-	}
-	return(0);   /* '0' indicates success filling portlist[] */
+		pptr->oom_class = OOM_PORT_CLASS_UNKNOWN;
+	}
+	return(stopit);
 }
 
 /* 
@@ -300,7 +239,7 @@
 		retval = fgets(inbuf, 80, fp);
 		if (retval != inbuf) {
 			printf("badly formatted module data file\n");
-			return(-1);
+			return(1);
 		}
 
 		/* data looks like this:
@@ -511,4 +450,4 @@
 	pmemcpy(data, &port_CFP_data[port_num][address], len*2);	
 
 	return(len);
-}
+}